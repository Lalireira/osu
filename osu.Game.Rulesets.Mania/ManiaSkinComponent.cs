--- conflicted
+++ resolved
@@ -19,11 +19,8 @@
 
     public enum ManiaSkinComponents
     {
-<<<<<<< HEAD
         ColumnBackground
         HitTarget
-=======
         KeyArea
->>>>>>> 16439f7d
     }
 }