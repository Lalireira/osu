<<<<<<< HEAD
﻿// Copyright (c) ppy Pty Ltd <contact@ppy.sh>. Licensed under the MIT Licence.
// See the LICENCE file in the repository root for full licence text.

using System;
using osu.Game.Rulesets.Difficulty.Preprocessing;
using osu.Game.Rulesets.Osu.Difficulty.Preprocessing;
using osu.Game.Rulesets.Osu.Objects;

namespace osu.Game.Rulesets.Osu.Difficulty.Skills
{
    /// <summary>
    ///
    /// </summary>
    public class TapRhythm : OsuSkill
    {
        private double StrainDecay = 0.5;
        protected override double SkillMultiplier => 550;
        protected override double StrainDecayBase => StrainDecay;
        protected override double StarMultiplierPerRepeat => 1.04;

        private const double quarter220 = 60000 / (4 * 220);

        protected override double StrainValueOf(DifficultyHitObject current)
        {
            if (current.BaseObject is Spinner)
                return 0;

            if (Previous.Count > 1)
            {
                var osuCurrent = (OsuDifficultyHitObject)current;
                var osuPrevious = (OsuDifficultyHitObject)Previous[0];
                var osuPrevPrev = (OsuDifficultyHitObject)Previous[1];
                double strainTime = Math.Max(osuCurrent.DeltaTime, 46.875);
                double prevStrainTime = Math.Max(osuPrevious.DeltaTime, 46.875);
                StrainDecay = Math.Pow(0.75, 1000.0 / Math.Min(strainTime, 375.0));

                double strain = Math.Pow(75.0 / Math.Max(strainTime, prevStrainTime), 1.5);

                if (osuCurrent.BaseObject is Slider)
                    strain /= 2.0;

                double totalStrain = osuCurrent.Rhythm.Difficulty;
                double sliderRhythmDiff = 0.0;

                // If prevprev or prev is a slider, take weighted average using slider end rhythm
                if (osuPrevious.BaseObject is Slider || osuPrevPrev.BaseObject is Slider) {
                    sliderRhythmDiff = osuCurrent.SliderRhythm.Difficulty;

                    double squishConstant = 1/50.0;
                    double maxSliderWeighting = 0.5;

                    double sliderWeighting = maxSliderWeighting * erf(squishConstant * osuPrevPrev.TravelTime);

                    totalStrain = sliderWeighting * sliderRhythmDiff + (1.0 - sliderWeighting) * totalStrain;
                }

                totalStrain *= strain;

                // Apply multiplier based on the rhythm change in comparison to OD hit window.
                double msChange = Math.Abs(osuCurrent.DeltaTime - osuPrevious.DeltaTime);
                double changeWeighting = 0.5 - erf(4.0 * (-msChange / (osuCurrent.BaseObject.GreatHitWindow / osuCurrent.ClockRate) + 1.0)) / 2.0;
                totalStrain *= changeWeighting;

                return totalStrain;
            }
            return 0;
        }

        private static double erf(double x)
        {
            // constants
            double a1 = 0.254829592;
            double a2 = -0.284496736;
            double a3 = 1.421413741;
            double a4 = -1.453152027;
            double a5 = 1.061405429;
            double p = 0.3275911;

            // Save the sign of x
            int sign = 1;
            if (x < 0)
                sign = -1;
            x = Math.Abs(x);

            // A&S formula 7.1.26
            double t = 1.0 / (1.0 + p * x);
            double y = 1.0 - (((((a5 * t + a4) * t) + a3) * t + a2) * t + a1) * t * Math.Exp(-x * x);

            return sign * y;
        }
    }
}
=======
﻿// Copyright (c) ppy Pty Ltd <contact@ppy.sh>. Licensed under the MIT Licence.
// See the LICENCE file in the repository root for full licence text.

using System;
using osu.Game.Rulesets.Difficulty.Preprocessing;
using osu.Game.Rulesets.Osu.Difficulty.Preprocessing;
using osu.Game.Rulesets.Osu.Objects;

namespace osu.Game.Rulesets.Osu.Difficulty.Skills
{
    /// <summary>
    ///
    /// </summary>
    public class TapRhythm : OsuSkill
    {
        private double StrainDecay = 0.5;
        protected override double SkillMultiplier => 25;
        protected override double StrainDecayBase => StrainDecay;
        protected override double StarMultiplierPerRepeat => 1.1;

        protected override double StrainValueOf(DifficultyHitObject current)
        {
            if (current.BaseObject is Spinner)
                return 0;

            var osuCurrent = (OsuDifficultyHitObject)current;
            double strainTime = Math.Max(osuCurrent.DeltaTime, 46.875);
            StrainDecay = Math.Pow(0.925, 1000.0 / Math.Min(strainTime, 375.0));

            double strain = Math.Pow(75.0 / strainTime, 1.5);

            return 0;
            // var osuCurrent = (OsuDifficultyHitObject)current;
            // double strainTime = Math.Max(osuCurrent.DeltaTime, 46.875);
            // StrainDecay = Math.Pow(0.925, 1000.0 / Math.Min(strainTime, 375.0));
            //
            // double strain = Math.Pow(75.0 / strainTime, 1.5);
            //
            // if (Previous.Count > 0)
            // {
            //     var osuPrevious = (OsuDifficultyHitObject)Previous[0];
            //
            //     if (Math.Abs(osuCurrent.StrainTime - osuPrevious.StrainTime) > 4.0) repeatStrainCount = 1;
            //     else repeatStrainCount++;
            // }
            //
            // if (osuCurrent.BaseObject is Slider)
            //     strain /= 2.0;
            //
            // if (repeatStrainCount % 2.0 == 0)
            //     return 0;
            // else
            //     return strain / Math.Pow(1.15, repeatStrainCount);
        }
    }
}
>>>>>>> caa7e1a3
<|MERGE_RESOLUTION|>--- conflicted
+++ resolved
@@ -1,5 +1,4 @@
-<<<<<<< HEAD
-﻿// Copyright (c) ppy Pty Ltd <contact@ppy.sh>. Licensed under the MIT Licence.
+// Copyright (c) ppy Pty Ltd <contact@ppy.sh>. Licensed under the MIT Licence.
 // See the LICENCE file in the repository root for full licence text.
 
 using System;
@@ -90,62 +89,4 @@
             return sign * y;
         }
     }
-}
-=======
-﻿// Copyright (c) ppy Pty Ltd <contact@ppy.sh>. Licensed under the MIT Licence.
-// See the LICENCE file in the repository root for full licence text.
-
-using System;
-using osu.Game.Rulesets.Difficulty.Preprocessing;
-using osu.Game.Rulesets.Osu.Difficulty.Preprocessing;
-using osu.Game.Rulesets.Osu.Objects;
-
-namespace osu.Game.Rulesets.Osu.Difficulty.Skills
-{
-    /// <summary>
-    ///
-    /// </summary>
-    public class TapRhythm : OsuSkill
-    {
-        private double StrainDecay = 0.5;
-        protected override double SkillMultiplier => 25;
-        protected override double StrainDecayBase => StrainDecay;
-        protected override double StarMultiplierPerRepeat => 1.1;
-
-        protected override double StrainValueOf(DifficultyHitObject current)
-        {
-            if (current.BaseObject is Spinner)
-                return 0;
-
-            var osuCurrent = (OsuDifficultyHitObject)current;
-            double strainTime = Math.Max(osuCurrent.DeltaTime, 46.875);
-            StrainDecay = Math.Pow(0.925, 1000.0 / Math.Min(strainTime, 375.0));
-
-            double strain = Math.Pow(75.0 / strainTime, 1.5);
-
-            return 0;
-            // var osuCurrent = (OsuDifficultyHitObject)current;
-            // double strainTime = Math.Max(osuCurrent.DeltaTime, 46.875);
-            // StrainDecay = Math.Pow(0.925, 1000.0 / Math.Min(strainTime, 375.0));
-            //
-            // double strain = Math.Pow(75.0 / strainTime, 1.5);
-            //
-            // if (Previous.Count > 0)
-            // {
-            //     var osuPrevious = (OsuDifficultyHitObject)Previous[0];
-            //
-            //     if (Math.Abs(osuCurrent.StrainTime - osuPrevious.StrainTime) > 4.0) repeatStrainCount = 1;
-            //     else repeatStrainCount++;
-            // }
-            //
-            // if (osuCurrent.BaseObject is Slider)
-            //     strain /= 2.0;
-            //
-            // if (repeatStrainCount % 2.0 == 0)
-            //     return 0;
-            // else
-            //     return strain / Math.Pow(1.15, repeatStrainCount);
-        }
-    }
-}
->>>>>>> caa7e1a3
+}