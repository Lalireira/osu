--- conflicted
+++ resolved
@@ -125,11 +125,8 @@
                     {
                         new OsuModTransform(),
                         new OsuModWiggle(),
-<<<<<<< HEAD
-                        new MultiMod(new OsuModWindUp(), new OsuModWindDown())
-=======
-                        new OsuModGrow()
->>>>>>> 467f7159
+                        new OsuModGrow(),
+                        new MultiMod(new OsuModWindUp(), new OsuModWindDown()),
                     };
                 default:
                     return new Mod[] { };
