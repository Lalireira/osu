﻿// Copyright (c) ppy Pty Ltd <contact@ppy.sh>. Licensed under the MIT Licence.
// See the LICENCE file in the repository root for full licence text.

using osu.Framework.Allocation;
using osu.Framework.Bindables;
using osu.Framework.Graphics;
using osu.Game.Rulesets.Objects.Drawables;
using osuTK;
using osuTK.Graphics;
using osu.Framework.Graphics.Shapes;
using osu.Game.Rulesets.Scoring;
using osu.Game.Skinning;
using osu.Framework.Graphics.Containers;

namespace osu.Game.Rulesets.Osu.Objects.Drawables
{
    public class DrawableSliderTick : DrawableOsuHitObject, IRequireTracking
    {
        public const double ANIM_DURATION = 150;

        private const float default_tick_size = 16;

        public bool Tracking { get; set; }

        public override bool DisplayResult => false;

        private readonly SkinnableDrawable scaleContainer;

        public DrawableSliderTick(SliderTick sliderTick)
            : base(sliderTick)
        {
<<<<<<< HEAD
            Size = new Vector2(16 * sliderTick.Scale);
=======
            Size = new Vector2(OsuHitObject.OBJECT_RADIUS * 2);
>>>>>>> 2d03c849
            Origin = Anchor.Centre;

            InternalChild = scaleContainer = new SkinnableDrawable("Play/osu/sliderscorepoint", _ => new CircularContainer
            {
                Masking = true,
                Origin = Anchor.Centre,
                Size = new Vector2(default_tick_size),
                BorderThickness = default_tick_size / 4,
                BorderColour = Color4.White,
                Child = new Box
                {
                    RelativeSizeAxes = Axes.Both,
<<<<<<< HEAD
                    Origin = Anchor.Centre,
                    CornerRadius = Size.X / 2,
                    BorderThickness = 2,
                    BorderColour = Color4.White,
                    Child = new Box
                    {
                        RelativeSizeAxes = Axes.Both,
                        Colour = AccentColour.Value,
                        Alpha = 0.3f,
                    }
                })
=======
                    Colour = AccentColour.Value,
                    Alpha = 0.3f,
                }
            })
            {
                Anchor = Anchor.Centre,
                Origin = Anchor.Centre,
>>>>>>> 2d03c849
            };
        }

        private readonly IBindable<float> scaleBindable = new Bindable<float>();

        [BackgroundDependencyLoader]
        private void load()
        {
            scaleBindable.BindValueChanged(scale => scaleContainer.Scale = new Vector2(scale.NewValue), true);
            scaleBindable.BindTo(HitObject.ScaleBindable);
        }

        protected override void CheckForResult(bool userTriggered, double timeOffset)
        {
            if (timeOffset >= 0)
                ApplyResult(r => r.Type = Tracking ? HitResult.Great : HitResult.Miss);
        }

        protected override void UpdateInitialTransforms()
        {
            this.FadeOut().FadeIn(ANIM_DURATION);
            this.ScaleTo(0.5f).ScaleTo(1f, ANIM_DURATION * 4, Easing.OutElasticHalf);
        }

        protected override void UpdateStateTransforms(ArmedState state)
        {
            switch (state)
            {
                case ArmedState.Idle:
                    this.Delay(HitObject.TimePreempt).FadeOut();
                    break;

                case ArmedState.Miss:
                    this.FadeOut(ANIM_DURATION);
                    this.FadeColour(Color4.Red, ANIM_DURATION / 2);
                    break;

                case ArmedState.Hit:
                    this.FadeOut(ANIM_DURATION, Easing.OutQuint);
                    this.ScaleTo(Scale * 1.5f, ANIM_DURATION, Easing.Out);
                    break;
            }
        }
    }
}<|MERGE_RESOLUTION|>--- conflicted
+++ resolved
@@ -29,11 +29,7 @@
         public DrawableSliderTick(SliderTick sliderTick)
             : base(sliderTick)
         {
-<<<<<<< HEAD
-            Size = new Vector2(16 * sliderTick.Scale);
-=======
             Size = new Vector2(OsuHitObject.OBJECT_RADIUS * 2);
->>>>>>> 2d03c849
             Origin = Anchor.Centre;
 
             InternalChild = scaleContainer = new SkinnableDrawable("Play/osu/sliderscorepoint", _ => new CircularContainer
@@ -46,19 +42,6 @@
                 Child = new Box
                 {
                     RelativeSizeAxes = Axes.Both,
-<<<<<<< HEAD
-                    Origin = Anchor.Centre,
-                    CornerRadius = Size.X / 2,
-                    BorderThickness = 2,
-                    BorderColour = Color4.White,
-                    Child = new Box
-                    {
-                        RelativeSizeAxes = Axes.Both,
-                        Colour = AccentColour.Value,
-                        Alpha = 0.3f,
-                    }
-                })
-=======
                     Colour = AccentColour.Value,
                     Alpha = 0.3f,
                 }
@@ -66,7 +49,6 @@
             {
                 Anchor = Anchor.Centre,
                 Origin = Anchor.Centre,
->>>>>>> 2d03c849
             };
         }
 
