--- conflicted
+++ resolved
@@ -253,15 +253,9 @@
             Ball.ScaleTo(HitObject.Scale);
         }
 
-<<<<<<< HEAD
         protected override void UpdateHitStateTransforms(ArmedState state)
         {
             base.UpdateHitStateTransforms(state);
-=======
-            using (BeginDelayedSequence(HitObject.Duration, true))
-            {
-                const float fade_out_time = 450;
->>>>>>> 0b683c8c
 
             const float fade_out_time = 450;
 
