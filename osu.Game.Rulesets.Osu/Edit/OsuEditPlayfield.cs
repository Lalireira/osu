<<<<<<< HEAD
// Copyright (c) 2007-2018 ppy Pty Ltd <contact@ppy.sh>.
// Licensed under the MIT Licence - https://raw.githubusercontent.com/ppy/osu/master/LICENCE

using osu.Game.Rulesets.Osu.UI;

namespace osu.Game.Rulesets.Osu.Edit
{
    public class OsuEditPlayfield : OsuPlayfield
    {
        protected override bool DisplayJudgements => false;
    }
}
=======
// Copyright (c) 2007-2018 ppy Pty Ltd <contact@ppy.sh>.
// Licensed under the MIT Licence - https://raw.githubusercontent.com/ppy/osu/master/LICENCE

using osu.Game.Rulesets.Osu.UI;

namespace osu.Game.Rulesets.Osu.Edit
{
    public class OsuEditPlayfield : OsuPlayfield
    {
        protected override bool ProxyApproachCircles => false;
        protected override bool DisplayJudgements => false;
    }
}
>>>>>>> 6d3533b7
<|MERGE_RESOLUTION|>--- conflicted
+++ resolved
@@ -1,4 +1,3 @@
-<<<<<<< HEAD
 // Copyright (c) 2007-2018 ppy Pty Ltd <contact@ppy.sh>.
 // Licensed under the MIT Licence - https://raw.githubusercontent.com/ppy/osu/master/LICENCE
 
@@ -10,19 +9,4 @@
     {
         protected override bool DisplayJudgements => false;
     }
-}
-=======
-// Copyright (c) 2007-2018 ppy Pty Ltd <contact@ppy.sh>.
-// Licensed under the MIT Licence - https://raw.githubusercontent.com/ppy/osu/master/LICENCE
-
-using osu.Game.Rulesets.Osu.UI;
-
-namespace osu.Game.Rulesets.Osu.Edit
-{
-    public class OsuEditPlayfield : OsuPlayfield
-    {
-        protected override bool ProxyApproachCircles => false;
-        protected override bool DisplayJudgements => false;
-    }
-}
->>>>>>> 6d3533b7
+}