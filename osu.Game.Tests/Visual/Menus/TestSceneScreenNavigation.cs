// Copyright (c) ppy Pty Ltd <contact@ppy.sh>. Licensed under the MIT Licence.
// See the LICENCE file in the repository root for full licence text.

using System;
using System.Linq;
using NUnit.Framework;
using osu.Framework.Allocation;
using osu.Framework.Audio.Track;
using osu.Framework.Bindables;
using osu.Framework.Configuration;
using osu.Framework.Graphics;
using osu.Framework.Graphics.Containers;
using osu.Framework.Graphics.Shapes;
using osu.Framework.Platform;
using osu.Framework.Screens;
using osu.Framework.Testing;
using osu.Game.Beatmaps;
using osu.Game.Configuration;
using osu.Game.Graphics.UserInterface;
using osu.Game.Online.API;
using osu.Game.Overlays;
using osu.Game.Overlays.Mods;
using osu.Game.Screens;
using osu.Game.Screens.Menu;
using osu.Game.Screens.Play;
using osu.Game.Screens.Select;
using osu.Game.Tests.Beatmaps.IO;
using osuTK;
using osuTK.Graphics;
using osuTK.Input;
using IntroSequence = osu.Game.Configuration.IntroSequence;

namespace osu.Game.Tests.Visual.Menus
{
    public class TestSceneScreenNavigation : ManualInputManagerTestScene
    {
        private const float click_padding = 25;

        private GameHost host;
        private TestOsuGame game;

        private Vector2 backButtonPosition => game.ToScreenSpace(new Vector2(click_padding, game.LayoutRectangle.Bottom - click_padding));

        private Vector2 optionsButtonPosition => game.ToScreenSpace(new Vector2(click_padding, click_padding));

        [BackgroundDependencyLoader]
        private void load(GameHost host)
        {
            this.host = host;

            Child = new Box
            {
                RelativeSizeAxes = Axes.Both,
                Colour = Color4.Black,
            };
        }

        [SetUpSteps]
        public void SetUpSteps()
        {
            AddStep("Create new game instance", () =>
            {
                if (game != null)
                {
                    Remove(game);
                    game.Dispose();
                }

<<<<<<< HEAD
                RecycleLocalStorage();
=======
                // see MouseSettings
                var frameworkConfig = host.Dependencies.Get<FrameworkConfigManager>();
                frameworkConfig.GetBindable<double>(FrameworkSetting.CursorSensitivity).Disabled = false;
>>>>>>> e0c3fa0c

                game = new TestOsuGame(LocalStorage, API);
                game.SetHost(host);

                // todo: this can be removed once we can run audio tracks without a device present
                // see https://github.com/ppy/osu/issues/1302
                game.LocalConfig.Set(OsuSetting.IntroSequence, IntroSequence.Circles);

                Add(game);
            });
            AddUntilStep("Wait for load", () => game.IsLoaded);
            AddUntilStep("Wait for intro", () => game.ScreenStack.CurrentScreen is IntroScreen);
            confirmAtMainMenu();
        }

        [Test]
        public void TestExitSongSelectWithEscape()
        {
            TestSongSelect songSelect = null;

            pushAndConfirm(() => songSelect = new TestSongSelect());
            AddStep("Show mods overlay", () => songSelect.ModSelectOverlay.Show());
            AddAssert("Overlay was shown", () => songSelect.ModSelectOverlay.State.Value == Visibility.Visible);
            pushEscape();
            AddAssert("Overlay was hidden", () => songSelect.ModSelectOverlay.State.Value == Visibility.Hidden);
            exitViaEscapeAndConfirm();
        }

        [TestCase(true)]
        [TestCase(false)]
        public void TestSongContinuesAfterExitPlayer(bool withUserPause)
        {
            Player player = null;

            WorkingBeatmap beatmap() => game.Beatmap.Value;
            Track track() => beatmap().Track;

            pushAndConfirm(() => new TestSongSelect());

            AddStep("import beatmap", () => ImportBeatmapTest.LoadOszIntoOsu(game, virtualTrack: true).Wait());

            AddUntilStep("wait for selected", () => !game.Beatmap.IsDefault);

            if (withUserPause)
                AddStep("pause", () => game.Dependencies.Get<MusicController>().Stop());

            AddStep("press enter", () => pressAndRelease(Key.Enter));

            AddUntilStep("wait for player", () => (player = game.ScreenStack.CurrentScreen as Player) != null);
            AddUntilStep("wait for fail", () => player.HasFailed);

            AddUntilStep("wait for track stop", () => !track().IsRunning);
            AddAssert("Ensure time before preview point", () => track().CurrentTime < beatmap().Metadata.PreviewTime);

            pushEscape();

            AddUntilStep("wait for track playing", () => track().IsRunning);
            AddAssert("Ensure time wasn't reset to preview point", () => track().CurrentTime < beatmap().Metadata.PreviewTime);
        }

        [Test]
        public void TestExitSongSelectWithClick()
        {
            TestSongSelect songSelect = null;

            pushAndConfirm(() => songSelect = new TestSongSelect());
            AddStep("Show mods overlay", () => songSelect.ModSelectOverlay.Show());
            AddAssert("Overlay was shown", () => songSelect.ModSelectOverlay.State.Value == Visibility.Visible);
            AddStep("Move mouse to backButton", () => InputManager.MoveMouseTo(backButtonPosition));

            // BackButton handles hover using its child button, so this checks whether or not any of BackButton's children are hovered.
            AddUntilStep("Back button is hovered", () => InputManager.HoveredDrawables.Any(d => d.Parent == game.BackButton));

            AddStep("Click back button", () => InputManager.Click(MouseButton.Left));
            AddUntilStep("Overlay was hidden", () => songSelect.ModSelectOverlay.State.Value == Visibility.Hidden);
            exitViaBackButtonAndConfirm();
        }

        [Test]
        public void TestExitMultiWithEscape()
        {
            pushAndConfirm(() => new Screens.Multi.Multiplayer());
            exitViaEscapeAndConfirm();
        }

        [Test]
        public void TestExitMultiWithBackButton()
        {
            pushAndConfirm(() => new Screens.Multi.Multiplayer());
            exitViaBackButtonAndConfirm();
        }

        [Test]
        public void TestOpenOptionsAndExitWithEscape()
        {
            AddUntilStep("Wait for options to load", () => game.Settings.IsLoaded);
            AddStep("Enter menu", () => pressAndRelease(Key.Enter));
            AddStep("Move mouse to options overlay", () => InputManager.MoveMouseTo(optionsButtonPosition));
            AddStep("Click options overlay", () => InputManager.Click(MouseButton.Left));
            AddAssert("Options overlay was opened", () => game.Settings.State.Value == Visibility.Visible);
            AddStep("Hide options overlay using escape", () => pressAndRelease(Key.Escape));
            AddAssert("Options overlay was closed", () => game.Settings.State.Value == Visibility.Hidden);
        }

        private void pushAndConfirm(Func<Screen> newScreen)
        {
            Screen screen = null;
            AddStep("Push new screen", () => game.ScreenStack.Push(screen = newScreen()));
            AddUntilStep("Wait for new screen", () => game.ScreenStack.CurrentScreen == screen && screen.IsLoaded);
        }

        private void pushEscape() =>
            AddStep("Press escape", () => pressAndRelease(Key.Escape));

        private void exitViaEscapeAndConfirm()
        {
            pushEscape();
            confirmAtMainMenu();
        }

        private void exitViaBackButtonAndConfirm()
        {
            AddStep("Move mouse to backButton", () => InputManager.MoveMouseTo(backButtonPosition));
            AddStep("Click back button", () => InputManager.Click(MouseButton.Left));
            confirmAtMainMenu();
        }

        private void confirmAtMainMenu() => AddUntilStep("Wait for main menu", () => game.ScreenStack.CurrentScreen is MainMenu menu && menu.IsLoaded);

        private void pressAndRelease(Key key)
        {
            InputManager.PressKey(key);
            InputManager.ReleaseKey(key);
        }

        private class TestOsuGame : OsuGame
        {
            public new ScreenStack ScreenStack => base.ScreenStack;

            public new BackButton BackButton => base.BackButton;

            public new SettingsPanel Settings => base.Settings;

            public new OsuConfigManager LocalConfig => base.LocalConfig;

            public new Bindable<WorkingBeatmap> Beatmap => base.Beatmap;

            protected override Loader CreateLoader() => new TestLoader();

            public TestOsuGame(Storage storage, IAPIProvider api)
            {
                Storage = storage;
                API = api;
            }

            protected override void LoadComplete()
            {
                base.LoadComplete();
                API.Login("Rhythm Champion", "osu!");
            }
        }

        private class TestSongSelect : PlaySongSelect
        {
            public ModSelectOverlay ModSelectOverlay => ModSelect;
        }

        private class TestLoader : Loader
        {
            protected override ShaderPrecompiler CreateShaderPrecompiler() => new TestShaderPrecompiler();

            private class TestShaderPrecompiler : ShaderPrecompiler
            {
                protected override bool AllLoaded => true;
            }
        }
    }
}<|MERGE_RESOLUTION|>--- conflicted
+++ resolved
@@ -66,13 +66,11 @@
                     game.Dispose();
                 }
 
-<<<<<<< HEAD
                 RecycleLocalStorage();
-=======
+
                 // see MouseSettings
                 var frameworkConfig = host.Dependencies.Get<FrameworkConfigManager>();
                 frameworkConfig.GetBindable<double>(FrameworkSetting.CursorSensitivity).Disabled = false;
->>>>>>> e0c3fa0c
 
                 game = new TestOsuGame(LocalStorage, API);
                 game.SetHost(host);
