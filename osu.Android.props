--- conflicted
+++ resolved
@@ -52,10 +52,6 @@
   </ItemGroup>
   <ItemGroup>
     <PackageReference Include="ppy.osu.Game.Resources" Version="2020.622.1" />
-<<<<<<< HEAD
-    <PackageReference Include="ppy.osu.Framework.Android" Version="2020.619.0" />
-=======
     <PackageReference Include="ppy.osu.Framework.Android" Version="2020.623.0" />
->>>>>>> 11446a78
   </ItemGroup>
 </Project>