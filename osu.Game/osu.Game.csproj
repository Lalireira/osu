﻿<Project Sdk="Microsoft.NET.Sdk">
  <PropertyGroup Label="Project">
    <TargetFramework>netstandard2.1</TargetFramework>
    <OutputType>Library</OutputType>
    <AllowUnsafeBlocks>true</AllowUnsafeBlocks>
  </PropertyGroup>
  <PropertyGroup Label="Nuget">
    <Title>osu!</Title>
    <PackageId>ppy.osu.Game</PackageId>
    <Version>0.0.0</Version>
    <PackageIcon>icon.png</PackageIcon>
    <IsPackable>true</IsPackable>
  </PropertyGroup>
  <ItemGroup Label="Icon">
    <None Include="..\assets\lazer-nuget.png">
      <Pack>True</Pack>
      <PackagePath>icon.png</PackagePath>
    </None>
  </ItemGroup>
  <ItemGroup Label="Package References">
    <PackageReference Include="Humanizer" Version="2.7.9" />
    <PackageReference Include="Microsoft.EntityFrameworkCore.Sqlite" Version="2.2.6" />
    <PackageReference Include="Microsoft.EntityFrameworkCore.Sqlite.Core" Version="2.2.6" />
    <PackageReference Include="Newtonsoft.Json" Version="12.0.3" />
<<<<<<< HEAD
    <PackageReference Include="ppy.osu.Game.Resources" Version="2020.402.1" />
    <PackageReference Include="ppy.osu.Framework" Version="2020.403.0" />
=======
    <PackageReference Include="ppy.osu.Game.Resources" Version="2020.403.0" />
    <PackageReference Include="ppy.osu.Framework" Version="2020.402.0" />
>>>>>>> 05e2ca0b
    <PackageReference Include="Sentry" Version="2.1.1" />
    <PackageReference Include="SharpCompress" Version="0.24.0" />
    <PackageReference Include="NUnit" Version="3.12.0" />
    <PackageReference Include="System.ComponentModel.Annotations" Version="4.7.0" />
  </ItemGroup>
</Project><|MERGE_RESOLUTION|>--- conflicted
+++ resolved
@@ -22,13 +22,8 @@
     <PackageReference Include="Microsoft.EntityFrameworkCore.Sqlite" Version="2.2.6" />
     <PackageReference Include="Microsoft.EntityFrameworkCore.Sqlite.Core" Version="2.2.6" />
     <PackageReference Include="Newtonsoft.Json" Version="12.0.3" />
-<<<<<<< HEAD
-    <PackageReference Include="ppy.osu.Game.Resources" Version="2020.402.1" />
     <PackageReference Include="ppy.osu.Framework" Version="2020.403.0" />
-=======
     <PackageReference Include="ppy.osu.Game.Resources" Version="2020.403.0" />
-    <PackageReference Include="ppy.osu.Framework" Version="2020.402.0" />
->>>>>>> 05e2ca0b
     <PackageReference Include="Sentry" Version="2.1.1" />
     <PackageReference Include="SharpCompress" Version="0.24.0" />
     <PackageReference Include="NUnit" Version="3.12.0" />
