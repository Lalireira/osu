// Copyright (c) ppy Pty Ltd <contact@ppy.sh>. Licensed under the MIT Licence.
// See the LICENCE file in the repository root for full licence text.

using System;
using System.Collections.Generic;
using System.Diagnostics;
using System.IO;
using System.Linq;
using JetBrains.Annotations;
using osu.Framework.Audio;
using osu.Framework.Audio.Sample;
using osu.Framework.Bindables;
using osu.Framework.Graphics;
using osu.Framework.Graphics.Textures;
using osu.Framework.IO.Stores;
using osu.Game.Audio;
using osu.Game.Beatmaps.Formats;
using osu.Game.IO;
using osu.Game.Rulesets.Scoring;
using osuTK.Graphics;

namespace osu.Game.Skinning
{
    public class LegacySkin : Skin
    {
        [CanBeNull]
        protected TextureStore Textures;

        [CanBeNull]
        protected IResourceStore<SampleChannel> Samples;

        /// <summary>
        /// Whether texture for the keys exists.
        /// Used to determine if the mania ruleset is skinned.
        /// </summary>
        private readonly Lazy<bool> hasKeyTexture;

        protected virtual bool AllowManiaSkin => hasKeyTexture.Value;

        public new LegacySkinConfiguration Configuration
        {
            get => base.Configuration as LegacySkinConfiguration;
            set => base.Configuration = value;
        }

        private readonly Dictionary<int, LegacyManiaSkinConfiguration> maniaConfigurations = new Dictionary<int, LegacyManiaSkinConfiguration>();

        public LegacySkin(SkinInfo skin, IResourceStore<byte[]> storage, AudioManager audioManager)
            : this(skin, new LegacySkinResourceStore<SkinFileInfo>(skin, storage), audioManager, "skin.ini")
        {
        }

        protected LegacySkin(SkinInfo skin, IResourceStore<byte[]> storage, AudioManager audioManager, string filename)
            : base(skin)
        {
            using (var stream = storage?.GetStream(filename))
            {
                if (stream != null)
                {
                    using (LineBufferedReader reader = new LineBufferedReader(stream, true))
                        Configuration = new LegacySkinDecoder().Decode(reader);

                    stream.Seek(0, SeekOrigin.Begin);

                    using (LineBufferedReader reader = new LineBufferedReader(stream))
                    {
                        var maniaList = new LegacyManiaSkinDecoder().Decode(reader);

                        foreach (var config in maniaList)
                            maniaConfigurations[config.Keys] = config;
                    }
                }
                else
                    Configuration = new LegacySkinConfiguration();
            }

            if (storage != null)
            {
                var samples = audioManager?.GetSampleStore(storage);
                if (samples != null)
                    samples.PlaybackConcurrency = OsuGameBase.SAMPLE_CONCURRENCY;

                Samples = samples;
                Textures = new TextureStore(new TextureLoaderStore(storage));

                (storage as ResourceStore<byte[]>)?.AddExtension("ogg");
            }

            // todo: this shouldn't really be duplicated here (from ManiaLegacySkinTransformer). we need to come up with a better solution.
            hasKeyTexture = new Lazy<bool>(() => this.GetAnimation(
                lookupForMania<string>(new LegacyManiaSkinConfigurationLookup(4, LegacyManiaSkinConfigurationLookups.KeyImage, 0))?.Value ?? "mania-key1", true, true) != null);
        }

        protected override void Dispose(bool isDisposing)
        {
            base.Dispose(isDisposing);
            Textures?.Dispose();
            Samples?.Dispose();
        }

        public override IBindable<TValue> GetConfig<TLookup, TValue>(TLookup lookup)
        {
            switch (lookup)
            {
                case GlobalSkinColours colour:
                    switch (colour)
                    {
                        case GlobalSkinColours.ComboColours:
                            var comboColours = Configuration.ComboColours;
                            if (comboColours != null)
                                return SkinUtils.As<TValue>(new Bindable<IReadOnlyList<Color4>>(comboColours));

                            break;

                        default:
                            return SkinUtils.As<TValue>(getCustomColour(Configuration, colour.ToString()));
                    }

                    break;

                case LegacySkinConfiguration.LegacySetting legacy:
                    switch (legacy)
                    {
                        case LegacySkinConfiguration.LegacySetting.Version:
                            return SkinUtils.As<TValue>(new Bindable<decimal>(Configuration.LegacyVersion ?? LegacySkinConfiguration.LATEST_VERSION));
                    }

                    break;

                case SkinCustomColourLookup customColour:
                    return SkinUtils.As<TValue>(getCustomColour(Configuration, customColour.Lookup.ToString()));

                case LegacyManiaSkinConfigurationLookup maniaLookup:
                    if (!AllowManiaSkin)
                        return null;

                    var result = lookupForMania<TValue>(maniaLookup);
                    if (result != null)
                        return result;

                    break;

                default:
                    // handles lookups like GlobalSkinConfiguration

                    try
                    {
                        if (Configuration.ConfigDictionary.TryGetValue(lookup.ToString(), out var val))
                        {
                            // special case for handling skins which use 1 or 0 to signify a boolean state.
                            if (typeof(TValue) == typeof(bool))
                                val = val == "1" ? "true" : "false";

                            var bindable = new Bindable<TValue>();
                            if (val != null)
                                bindable.Parse(val);
                            return bindable;
                        }
                    }
                    catch
                    {
                    }

                    break;
            }

            return null;
        }

        private IBindable<TValue> lookupForMania<TValue>(LegacyManiaSkinConfigurationLookup maniaLookup)
        {
            if (!maniaConfigurations.TryGetValue(maniaLookup.Keys, out var existing))
                maniaConfigurations[maniaLookup.Keys] = existing = new LegacyManiaSkinConfiguration(maniaLookup.Keys);

            switch (maniaLookup.Lookup)
            {
                case LegacyManiaSkinConfigurationLookups.ColumnWidth:
                    Debug.Assert(maniaLookup.TargetColumn != null);
                    return SkinUtils.As<TValue>(new Bindable<float>(existing.ColumnWidth[maniaLookup.TargetColumn.Value]));

                case LegacyManiaSkinConfigurationLookups.ColumnSpacing:
                    Debug.Assert(maniaLookup.TargetColumn != null);
                    return SkinUtils.As<TValue>(new Bindable<float>(existing.ColumnSpacing[maniaLookup.TargetColumn.Value]));

                case LegacyManiaSkinConfigurationLookups.HitPosition:
                    return SkinUtils.As<TValue>(new Bindable<float>(existing.HitPosition));

                case LegacyManiaSkinConfigurationLookups.LightPosition:
                    return SkinUtils.As<TValue>(new Bindable<float>(existing.LightPosition));

                case LegacyManiaSkinConfigurationLookups.ShowJudgementLine:
                    return SkinUtils.As<TValue>(new Bindable<bool>(existing.ShowJudgementLine));

                case LegacyManiaSkinConfigurationLookups.ExplosionScale:
                    Debug.Assert(maniaLookup.TargetColumn != null);

                    if (GetConfig<LegacySkinConfiguration.LegacySetting, decimal>(LegacySkinConfiguration.LegacySetting.Version)?.Value < 2.5m)
                        return SkinUtils.As<TValue>(new Bindable<float>(1));

                    if (existing.ExplosionWidth[maniaLookup.TargetColumn.Value] != 0)
                        return SkinUtils.As<TValue>(new Bindable<float>(existing.ExplosionWidth[maniaLookup.TargetColumn.Value] / LegacyManiaSkinConfiguration.DEFAULT_COLUMN_SIZE));

                    return SkinUtils.As<TValue>(new Bindable<float>(existing.ColumnWidth[maniaLookup.TargetColumn.Value] / LegacyManiaSkinConfiguration.DEFAULT_COLUMN_SIZE));

                case LegacyManiaSkinConfigurationLookups.ColumnLineColour:
                    return SkinUtils.As<TValue>(getCustomColour(existing, "ColourColumnLine"));

<<<<<<< HEAD
                case LegacyManiaSkinConfigurationLookups.NoteImage:
                    Debug.Assert(maniaLookup.TargetColumn != null);
                    return SkinUtils.As<TValue>(getManiaImage(existing, $"NoteImage{maniaLookup.TargetColumn}"));

                case LegacyManiaSkinConfigurationLookups.HoldNoteHeadImage:
                    Debug.Assert(maniaLookup.TargetColumn != null);
                    return SkinUtils.As<TValue>(getManiaImage(existing, $"NoteImage{maniaLookup.TargetColumn}H"));

                case LegacyManiaSkinConfigurationLookups.HoldNoteTailImage:
                    Debug.Assert(maniaLookup.TargetColumn != null);
                    return SkinUtils.As<TValue>(getManiaImage(existing, $"NoteImage{maniaLookup.TargetColumn}T"));

                case LegacyManiaSkinConfigurationLookups.HoldNoteBodyImage:
                    Debug.Assert(maniaLookup.TargetColumn != null);
                    return SkinUtils.As<TValue>(getManiaImage(existing, $"NoteImage{maniaLookup.TargetColumn}L"));

                case LegacyManiaSkinConfigurationLookups.KeyImage:
                    Debug.Assert(maniaLookup.TargetColumn != null);
                    return SkinUtils.As<TValue>(getManiaImage(existing, $"KeyImage{maniaLookup.TargetColumn}"));

                case LegacyManiaSkinConfigurationLookups.KeyImageDown:
                    Debug.Assert(maniaLookup.TargetColumn != null);
                    return SkinUtils.As<TValue>(getManiaImage(existing, $"KeyImage{maniaLookup.TargetColumn}D"));
=======
                case LegacyManiaSkinConfigurationLookups.MinimumColumnWidth:
                    return SkinUtils.As<TValue>(new Bindable<float>(existing.MinimumColumnWidth));
>>>>>>> 21189982
            }

            return null;
        }

        private IBindable<Color4> getCustomColour(IHasCustomColours source, string lookup)
            => source.CustomColours.TryGetValue(lookup, out var col) ? new Bindable<Color4>(col) : null;

        private IBindable<string> getManiaImage(LegacyManiaSkinConfiguration source, string lookup)
            => source.ImageLookups.TryGetValue(lookup, out var image) ? new Bindable<string>(image) : null;

        public override Drawable GetDrawableComponent(ISkinComponent component)
        {
            switch (component)
            {
                case GameplaySkinComponent<HitResult> resultComponent:
                    switch (resultComponent.Component)
                    {
                        case HitResult.Miss:
                            return this.GetAnimation("hit0", true, false);

                        case HitResult.Meh:
                            return this.GetAnimation("hit50", true, false);

                        case HitResult.Good:
                            return this.GetAnimation("hit100", true, false);

                        case HitResult.Great:
                            return this.GetAnimation("hit300", true, false);
                    }

                    break;
            }

            return this.GetAnimation(component.LookupName, false, false);
        }

        public override Texture GetTexture(string componentName)
        {
            foreach (var name in getFallbackNames(componentName))
            {
                float ratio = 2;
                var texture = Textures?.Get($"{name}@2x");

                if (texture == null)
                {
                    ratio = 1;
                    texture = Textures?.Get(name);
                }

                if (texture != null)
                    texture.ScaleAdjust = ratio;

                return texture;
            }

            return null;
        }

        public override SampleChannel GetSample(ISampleInfo sampleInfo)
        {
            foreach (var lookup in sampleInfo.LookupNames)
            {
                var sample = Samples?.Get(lookup);

                if (sample != null)
                    return sample;
            }

            if (sampleInfo is HitSampleInfo hsi)
                // Try fallback to non-bank samples.
                return Samples?.Get(hsi.Name);

            return null;
        }

        private IEnumerable<string> getFallbackNames(string componentName)
        {
            // May be something like "Gameplay/osu/approachcircle" from lazer, or "Arrows/note1" from a user skin.
            yield return componentName;

            // Fall back to using the last piece for components coming from lazer (e.g. "Gameplay/osu/approachcircle" -> "approachcircle").
            string lastPiece = componentName.Split('/').Last();
            yield return componentName.StartsWith("Gameplay/taiko/") ? "taiko-" + lastPiece : lastPiece;
        }
    }
}<|MERGE_RESOLUTION|>--- conflicted
+++ resolved
@@ -205,34 +205,32 @@
                 case LegacyManiaSkinConfigurationLookups.ColumnLineColour:
                     return SkinUtils.As<TValue>(getCustomColour(existing, "ColourColumnLine"));
 
-<<<<<<< HEAD
-                case LegacyManiaSkinConfigurationLookups.NoteImage:
-                    Debug.Assert(maniaLookup.TargetColumn != null);
-                    return SkinUtils.As<TValue>(getManiaImage(existing, $"NoteImage{maniaLookup.TargetColumn}"));
-
-                case LegacyManiaSkinConfigurationLookups.HoldNoteHeadImage:
-                    Debug.Assert(maniaLookup.TargetColumn != null);
-                    return SkinUtils.As<TValue>(getManiaImage(existing, $"NoteImage{maniaLookup.TargetColumn}H"));
-
-                case LegacyManiaSkinConfigurationLookups.HoldNoteTailImage:
-                    Debug.Assert(maniaLookup.TargetColumn != null);
-                    return SkinUtils.As<TValue>(getManiaImage(existing, $"NoteImage{maniaLookup.TargetColumn}T"));
-
-                case LegacyManiaSkinConfigurationLookups.HoldNoteBodyImage:
-                    Debug.Assert(maniaLookup.TargetColumn != null);
-                    return SkinUtils.As<TValue>(getManiaImage(existing, $"NoteImage{maniaLookup.TargetColumn}L"));
-
-                case LegacyManiaSkinConfigurationLookups.KeyImage:
-                    Debug.Assert(maniaLookup.TargetColumn != null);
-                    return SkinUtils.As<TValue>(getManiaImage(existing, $"KeyImage{maniaLookup.TargetColumn}"));
-
-                case LegacyManiaSkinConfigurationLookups.KeyImageDown:
-                    Debug.Assert(maniaLookup.TargetColumn != null);
-                    return SkinUtils.As<TValue>(getManiaImage(existing, $"KeyImage{maniaLookup.TargetColumn}D"));
-=======
                 case LegacyManiaSkinConfigurationLookups.MinimumColumnWidth:
                     return SkinUtils.As<TValue>(new Bindable<float>(existing.MinimumColumnWidth));
->>>>>>> 21189982
+
+                case LegacyManiaSkinConfigurationLookups.NoteImage:
+                    Debug.Assert(maniaLookup.TargetColumn != null);
+                    return SkinUtils.As<TValue>(getManiaImage(existing, $"NoteImage{maniaLookup.TargetColumn}"));
+
+                case LegacyManiaSkinConfigurationLookups.HoldNoteHeadImage:
+                    Debug.Assert(maniaLookup.TargetColumn != null);
+                    return SkinUtils.As<TValue>(getManiaImage(existing, $"NoteImage{maniaLookup.TargetColumn}H"));
+
+                case LegacyManiaSkinConfigurationLookups.HoldNoteTailImage:
+                    Debug.Assert(maniaLookup.TargetColumn != null);
+                    return SkinUtils.As<TValue>(getManiaImage(existing, $"NoteImage{maniaLookup.TargetColumn}T"));
+
+                case LegacyManiaSkinConfigurationLookups.HoldNoteBodyImage:
+                    Debug.Assert(maniaLookup.TargetColumn != null);
+                    return SkinUtils.As<TValue>(getManiaImage(existing, $"NoteImage{maniaLookup.TargetColumn}L"));
+
+                case LegacyManiaSkinConfigurationLookups.KeyImage:
+                    Debug.Assert(maniaLookup.TargetColumn != null);
+                    return SkinUtils.As<TValue>(getManiaImage(existing, $"KeyImage{maniaLookup.TargetColumn}"));
+
+                case LegacyManiaSkinConfigurationLookups.KeyImageDown:
+                    Debug.Assert(maniaLookup.TargetColumn != null);
+                    return SkinUtils.As<TValue>(getManiaImage(existing, $"KeyImage{maniaLookup.TargetColumn}D"));
             }
 
             return null;
