// Copyright (c) ppy Pty Ltd <contact@ppy.sh>. Licensed under the MIT Licence.
// See the LICENCE file in the repository root for full licence text.

using osu.Framework.Audio;
using osu.Framework.IO.Stores;
using osuTK.Graphics;

namespace osu.Game.Skinning
{
    public class DefaultLegacySkin : LegacySkin
    {
        public DefaultLegacySkin(IResourceStore<byte[]> storage, AudioManager audioManager)
            : base(Info, storage, audioManager, string.Empty)
        {
            Configuration.CustomColours["SliderBall"] = new Color4(2, 170, 255, 255);
            Configuration.AddComboColours(
                new Color4(255, 192, 0, 255),
                new Color4(0, 202, 0, 255),
                new Color4(18, 124, 255, 255),
<<<<<<< HEAD
                new Color4(242, 24, 57, 255)
            );
=======
                new Color4(242, 24, 57, 255),
            });

            Configuration.LegacyVersion = 2.0m;
>>>>>>> d63ab362
        }

        public static SkinInfo Info { get; } = new SkinInfo
        {
            ID = -1, // this is temporary until database storage is decided upon.
            Name = "osu!classic",
            Creator = "team osu!"
        };
    }
}<|MERGE_RESOLUTION|>--- conflicted
+++ resolved
@@ -17,15 +17,10 @@
                 new Color4(255, 192, 0, 255),
                 new Color4(0, 202, 0, 255),
                 new Color4(18, 124, 255, 255),
-<<<<<<< HEAD
                 new Color4(242, 24, 57, 255)
             );
-=======
-                new Color4(242, 24, 57, 255),
-            });
 
             Configuration.LegacyVersion = 2.0m;
->>>>>>> d63ab362
         }
 
         public static SkinInfo Info { get; } = new SkinInfo
