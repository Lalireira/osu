--- conflicted
+++ resolved
@@ -1,11 +1,8 @@
 ﻿// Copyright (c) ppy Pty Ltd <contact@ppy.sh>. Licensed under the MIT Licence.
 // See the LICENCE file in the repository root for full licence text.
 
-<<<<<<< HEAD
 using System;
-=======
 using osu.Framework.Allocation;
->>>>>>> fab8f466
 using osu.Framework.Graphics;
 using osu.Framework.Graphics.Containers;
 using osu.Framework.Graphics.UserInterface;
@@ -20,9 +17,6 @@
 
         protected override TabControl<T> CreateTabControl() => TabControl = new OverlayHeaderTabControl();
 
-<<<<<<< HEAD
-        public class OverlayHeaderTabControl : OverlayTabControl<T>
-=======
         protected TabControlOverlayHeader(OverlayColourScheme colourScheme)
             : base(colourScheme)
         {
@@ -34,8 +28,7 @@
             TabControl.AccentColour = colours.ForOverlayElement(ColourScheme, 1, 0.75f);
         }
 
-        public class OverlayHeaderTabControl : OverlayTabControl<string>
->>>>>>> fab8f466
+        public class OverlayHeaderTabControl : OverlayTabControl<T>
         {
             public OverlayHeaderTabControl()
             {
