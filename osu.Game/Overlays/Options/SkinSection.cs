--- conflicted
+++ resolved
@@ -12,20 +12,11 @@
 {
     public class SkinSection : OptionsSection
     {
-<<<<<<< HEAD
-        protected override string Header => "Skin";
+        public override string Header => "Skin";
         public override FontAwesome Icon => FontAwesome.fa_paint_brush;
         
-        [Initializer]
-        private void Load(OsuConfigManager config)
-=======
-        public override string Header => "Skin";
-        public override FontAwesome Icon => FontAwesome.fa_paint_brush;
-
-        private CheckBoxOption ignoreSkins, useSkinSoundSamples, useTaikoSkin, useSkinCursor, autoCursorSize;
-
-        public SkinSection()
->>>>>>> 646fe5c5
+        [BackgroundDependencyLoader]
+        private void load(OsuConfigManager config)
         {
             content.Spacing = new Vector2(0, 5);
             Children = new Drawable[]
