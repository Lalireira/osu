--- conflicted
+++ resolved
@@ -1,134 +1,128 @@
-﻿// Copyright (c) 2007-2017 ppy Pty Ltd <contact@ppy.sh>.
-// Licensed under the MIT Licence - https://raw.githubusercontent.com/ppy/osu/master/LICENCE
-
-using System;
-using System.ComponentModel.DataAnnotations;
-using System.ComponentModel.DataAnnotations.Schema;
-using System.Linq;
-using Newtonsoft.Json;
-using osu.Game.IO.Serialization;
-using osu.Game.Rulesets;
-
-namespace osu.Game.Beatmaps
-{
-    public class BeatmapInfo : IEquatable<BeatmapInfo>, IJsonSerializable
-    {
-        [DatabaseGenerated(DatabaseGeneratedOption.Identity)]
-        public int Id { get; set; }
-
-        //TODO: should be in database
-        public int BeatmapVersion;
-
-<<<<<<< HEAD
-        [NotMapped]
-        public int? BeatmapOnlineInfoId { get; set; }
-
-        [NotMapped]
-        public int? BeatmapSetOnlineInfoId { get; set; }
-=======
-        [JsonProperty("id")]
-        public int? OnlineBeatmapID { get; set; }
-
-        [JsonProperty("beatmapset_id")]
-        public int? OnlineBeatmapSetID { get; set; }
->>>>>>> b82f3fc7
-
-        public int BeatmapSetInfoId { get; set; }
-
-        [Required]
-        public BeatmapSetInfo BeatmapSet { get; set; }
-        public BeatmapMetadata Metadata { get; set; }
-
-        public int BeatmapDifficultyId { get; set; }
-
-        [Required]
-        public BeatmapDifficulty Difficulty { get; set; }
-
-        [NotMapped]
-        public BeatmapMetrics Metrics { get; set; }
-
-        [NotMapped]
-        public BeatmapOnlineInfo OnlineInfo { get; set; }
-
-        public string Path { get; set; }
-
-        [JsonProperty("file_sha2")]
-        public string Hash { get; set; }
-
-        public bool Hidden { get; set; }
-
-        /// <summary>
-        /// MD5 is kept for legacy support (matching against replays, osu-web-10 etc.).
-        /// </summary>
-        [NotMapped]
-        [JsonProperty("file_md5")]
-        public string MD5Hash { get; set; }
-
-        // General
-        public int AudioLeadIn { get; set; }
-        public bool Countdown { get; set; }
-        public float StackLeniency { get; set; }
-        public bool SpecialStyle { get; set; }
-
-        public int RulesetInfoId { get; set; }
-
-        public RulesetInfo Ruleset { get; set; }
-
-        public bool LetterboxInBreaks { get; set; }
-        public bool WidescreenStoryboard { get; set; }
-
-        // Editor
-        // This bookmarks stuff is necessary because DB doesn't know how to store int[]
-        [JsonIgnore]
-        public string StoredBookmarks
-        {
-            get { return string.Join(",", Bookmarks); }
-            set
-            {
-                if (string.IsNullOrEmpty(value))
-                {
-                    Bookmarks = new int[0];
-                    return;
-                }
-
-                Bookmarks = value.Split(',').Select(v =>
-                {
-                    int val;
-                    bool result = int.TryParse(v, out val);
-                    return new { result, val };
-                }).Where(p => p.result).Select(p => p.val).ToArray();
-            }
-        }
-
-        [NotMapped]
-        public int[] Bookmarks { get; set; } = new int[0];
-
-        public double DistanceSpacing { get; set; }
-        public int BeatDivisor { get; set; }
-        public int GridSize { get; set; }
-        public double TimelineZoom { get; set; }
-
-        // Metadata
-        public string Version { get; set; }
-
-        public double StarDifficulty { get; set; }
-
-        public bool Equals(BeatmapInfo other)
-        {
-            if (Id == 0 || other?.Id == 0)
-                // one of the two BeatmapInfos we are comparing isn't sourced from a database.
-                // fall back to reference equality.
-                return ReferenceEquals(this, other);
-
-            return Id == other?.Id;
-        }
-
-        public bool AudioEquals(BeatmapInfo other) => other != null && BeatmapSet != null && other.BeatmapSet != null &&
-                                                      BeatmapSet.Hash == other.BeatmapSet.Hash &&
-                                                      (Metadata ?? BeatmapSet.Metadata).AudioFile == (other.Metadata ?? other.BeatmapSet.Metadata).AudioFile;
-
-        public bool BackgroundEquals(BeatmapInfo other) => other != null && BeatmapSet != null && other.BeatmapSet != null &&
-                                                      BeatmapSet.Hash == other.BeatmapSet.Hash &&
-                                                      (Metadata ?? BeatmapSet.Metadata).BackgroundFile == (other.Metadata ?? other.BeatmapSet.Metadata).BackgroundFile;
-    }
-}
+﻿// Copyright (c) 2007-2017 ppy Pty Ltd <contact@ppy.sh>.
+// Licensed under the MIT Licence - https://raw.githubusercontent.com/ppy/osu/master/LICENCE
+
+using System;
+using System.ComponentModel.DataAnnotations;
+using System.ComponentModel.DataAnnotations.Schema;
+using System.Linq;
+using Newtonsoft.Json;
+using osu.Game.IO.Serialization;
+using osu.Game.Rulesets;
+
+namespace osu.Game.Beatmaps
+{
+    public class BeatmapInfo : IEquatable<BeatmapInfo>, IJsonSerializable
+    {
+        [DatabaseGenerated(DatabaseGeneratedOption.Identity)]
+        public int Id { get; set; }
+
+        //TODO: should be in database
+        public int BeatmapVersion;
+
+        [JsonProperty("id")]
+        [NotMapped]
+        public int? BeatmapOnlineInfoId { get; set; }
+
+        [JsonProperty("beatmapset_id")]
+        [NotMapped]
+        public int? BeatmapSetOnlineInfoId { get; set; }
+
+        public int BeatmapSetInfoId { get; set; }
+
+        [Required]
+        public BeatmapSetInfo BeatmapSet { get; set; }
+        public BeatmapMetadata Metadata { get; set; }
+
+        public int BeatmapDifficultyId { get; set; }
+
+        [Required]
+        public BeatmapDifficulty Difficulty { get; set; }
+
+        [NotMapped]
+        public BeatmapMetrics Metrics { get; set; }
+
+        [NotMapped]
+        public BeatmapOnlineInfo OnlineInfo { get; set; }
+
+        public string Path { get; set; }
+
+        [JsonProperty("file_sha2")]
+        public string Hash { get; set; }
+
+        public bool Hidden { get; set; }
+
+        /// <summary>
+        /// MD5 is kept for legacy support (matching against replays, osu-web-10 etc.).
+        /// </summary>
+        [NotMapped]
+        [JsonProperty("file_md5")]
+        public string MD5Hash { get; set; }
+
+        // General
+        public int AudioLeadIn { get; set; }
+        public bool Countdown { get; set; }
+        public float StackLeniency { get; set; }
+        public bool SpecialStyle { get; set; }
+
+        public int RulesetInfoId { get; set; }
+
+        public RulesetInfo Ruleset { get; set; }
+
+        public bool LetterboxInBreaks { get; set; }
+        public bool WidescreenStoryboard { get; set; }
+
+        // Editor
+        // This bookmarks stuff is necessary because DB doesn't know how to store int[]
+        [JsonIgnore]
+        public string StoredBookmarks
+        {
+            get { return string.Join(",", Bookmarks); }
+            set
+            {
+                if (string.IsNullOrEmpty(value))
+                {
+                    Bookmarks = new int[0];
+                    return;
+                }
+
+                Bookmarks = value.Split(',').Select(v =>
+                {
+                    int val;
+                    bool result = int.TryParse(v, out val);
+                    return new { result, val };
+                }).Where(p => p.result).Select(p => p.val).ToArray();
+            }
+        }
+
+        [NotMapped]
+        public int[] Bookmarks { get; set; } = new int[0];
+
+        public double DistanceSpacing { get; set; }
+        public int BeatDivisor { get; set; }
+        public int GridSize { get; set; }
+        public double TimelineZoom { get; set; }
+
+        // Metadata
+        public string Version { get; set; }
+
+        public double StarDifficulty { get; set; }
+
+        public bool Equals(BeatmapInfo other)
+        {
+            if (Id == 0 || other?.Id == 0)
+                // one of the two BeatmapInfos we are comparing isn't sourced from a database.
+                // fall back to reference equality.
+                return ReferenceEquals(this, other);
+
+            return Id == other?.Id;
+        }
+
+        public bool AudioEquals(BeatmapInfo other) => other != null && BeatmapSet != null && other.BeatmapSet != null &&
+                                                      BeatmapSet.Hash == other.BeatmapSet.Hash &&
+                                                      (Metadata ?? BeatmapSet.Metadata).AudioFile == (other.Metadata ?? other.BeatmapSet.Metadata).AudioFile;
+
+        public bool BackgroundEquals(BeatmapInfo other) => other != null && BeatmapSet != null && other.BeatmapSet != null &&
+                                                      BeatmapSet.Hash == other.BeatmapSet.Hash &&
+                                                      (Metadata ?? BeatmapSet.Metadata).BackgroundFile == (other.Metadata ?? other.BeatmapSet.Metadata).BackgroundFile;
+    }
+}