﻿// Copyright (c) ppy Pty Ltd <contact@ppy.sh>. Licensed under the MIT Licence.
// See the LICENCE file in the repository root for full licence text.

using System;
using System.Collections.Generic;
using System.IO;
using osu.Framework.Logging;
using osu.Game.Audio;
using osu.Game.Beatmaps.ControlPoints;
using osuTK.Graphics;

namespace osu.Game.Beatmaps.Formats
{
    public abstract class LegacyDecoder<T> : Decoder<T>
        where T : new()
    {
        protected readonly int FormatVersion;

        protected LegacyDecoder(int version)
        {
            FormatVersion = version;
        }

        protected override void ParseStreamInto(StreamReader stream, T output)
        {
            Section section = Section.None;

            string line;

            while ((line = stream.ReadLine()) != null)
            {
                if (ShouldSkipLine(line))
                    continue;

                if (line.StartsWith(@"[", StringComparison.Ordinal) && line.EndsWith(@"]", StringComparison.Ordinal))
                {
                    if (!Enum.TryParse(line.Substring(1, line.Length - 2), out section))
                    {
                        Logger.Log($"Unknown section \"{line}\" in \"{output}\"");
                        section = Section.None;
                    }

                    continue;
                }

                try
                {
                    ParseLine(output, section, line);
                }
                catch (Exception e)
                {
<<<<<<< HEAD
                    Logger.Log($"Failed to process line \"{line}\" into {output}: {e.Message}", LoggingTarget.Runtime, LogLevel.Important);
=======
                    Logger.Log($"Failed to process line \"{line}\" into \"{output}\": {e.Message}", LoggingTarget.Runtime, LogLevel.Important);
>>>>>>> 5b2086fa
                }
            }
        }

        protected virtual bool ShouldSkipLine(string line) => string.IsNullOrWhiteSpace(line) || line.AsSpan().TrimStart().StartsWith("//".AsSpan(), StringComparison.Ordinal);

        protected virtual void ParseLine(T output, Section section, string line)
        {
            line = StripComments(line);

            switch (section)
            {
                case Section.Colours:
                    handleColours(output, line);
                    return;
            }
        }

        protected string StripComments(string line)
        {
            var index = line.AsSpan().IndexOf("//".AsSpan());
            if (index > 0)
                return line.Substring(0, index);

            return line;
        }

        private bool hasComboColours;

        private void handleColours(T output, string line)
        {
            var pair = SplitKeyVal(line);

            bool isCombo = pair.Key.StartsWith(@"Combo");

            string[] split = pair.Value.Split(',');

            if (split.Length != 3 && split.Length != 4)
                throw new InvalidOperationException($@"Color specified in incorrect format (should be R,G,B or R,G,B,A): {pair.Value}");

            Color4 colour;

            try
            {
                colour = new Color4(byte.Parse(split[0]), byte.Parse(split[1]), byte.Parse(split[2]), split.Length == 4 ? byte.Parse(split[3]) : (byte)255);
            }
            catch
            {
                throw new InvalidOperationException(@"Color must be specified with 8-bit integer components");
            }

            if (isCombo)
            {
                if (!(output is IHasComboColours tHasComboColours)) return;

                if (!hasComboColours)
                {
                    // remove default colours.
                    tHasComboColours.ComboColours.Clear();
                    hasComboColours = true;
                }

                tHasComboColours.ComboColours.Add(colour);
            }
            else
            {
                if (!(output is IHasCustomColours tHasCustomColours)) return;

                tHasCustomColours.CustomColours[pair.Key] = colour;
            }
        }

        protected KeyValuePair<string, string> SplitKeyVal(string line, char separator = ':')
        {
            var split = line.Trim().Split(new[] { separator }, 2);

            return new KeyValuePair<string, string>
            (
                split[0].Trim(),
                split.Length > 1 ? split[1].Trim() : string.Empty
            );
        }

        protected enum Section
        {
            None,
            General,
            Editor,
            Metadata,
            Difficulty,
            Events,
            TimingPoints,
            Colours,
            HitObjects,
            Variables,
            Fonts
        }

        internal enum LegacySampleBank
        {
            None = 0,
            Normal = 1,
            Soft = 2,
            Drum = 3
        }

        internal enum EventType
        {
            Background = 0,
            Video = 1,
            Break = 2,
            Colour = 3,
            Sprite = 4,
            Sample = 5,
            Animation = 6
        }

        internal enum LegacyOrigins
        {
            TopLeft,
            Centre,
            CentreLeft,
            TopRight,
            BottomCentre,
            TopCentre,
            Custom,
            CentreRight,
            BottomLeft,
            BottomRight
        }

        internal enum StoryLayer
        {
            Background = 0,
            Fail = 1,
            Pass = 2,
            Foreground = 3
        }

        internal class LegacySampleControlPoint : SampleControlPoint, IEquatable<LegacySampleControlPoint>
        {
            public int CustomSampleBank;

            public override HitSampleInfo ApplyTo(HitSampleInfo hitSampleInfo)
            {
                var baseInfo = base.ApplyTo(hitSampleInfo);

                if (string.IsNullOrEmpty(baseInfo.Suffix) && CustomSampleBank > 1)
                    baseInfo.Suffix = CustomSampleBank.ToString();

                return baseInfo;
            }

            public bool Equals(LegacySampleControlPoint other)
                => base.Equals(other)
                   && CustomSampleBank == other?.CustomSampleBank;
        }
    }
}<|MERGE_RESOLUTION|>--- conflicted
+++ resolved
@@ -49,11 +49,7 @@
                 }
                 catch (Exception e)
                 {
-<<<<<<< HEAD
-                    Logger.Log($"Failed to process line \"{line}\" into {output}: {e.Message}", LoggingTarget.Runtime, LogLevel.Important);
-=======
                     Logger.Log($"Failed to process line \"{line}\" into \"{output}\": {e.Message}", LoggingTarget.Runtime, LogLevel.Important);
->>>>>>> 5b2086fa
                 }
             }
         }
