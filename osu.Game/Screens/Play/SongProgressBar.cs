﻿// Copyright (c) ppy Pty Ltd <contact@ppy.sh>. Licensed under the MIT Licence.
// See the LICENCE file in the repository root for full licence text.

using System;
using osuTK;
using osuTK.Graphics;
using osu.Framework.Graphics.Containers;
using osu.Framework.Graphics;
using osu.Framework.Graphics.Shapes;
using osu.Framework.Graphics.UserInterface;
using osu.Framework.Utils;
using osu.Framework.Threading;

namespace osu.Game.Screens.Play
{
    public class SongProgressBar : SliderBar<double>
    {
        public Action<double> OnSeek;

        private readonly Box fill;
        private readonly Container handleBase;
        private readonly Container handleContainer;

        public Color4 FillColour
        {
            set => fill.Colour = value;
        }

        public double StartTime
        {
            set => CurrentNumber.MinValue = value;
        }

        public double EndTime
        {
            set => CurrentNumber.MaxValue = value;
        }

        public double CurrentTime
        {
            set => CurrentNumber.Value = value;
        }

        public SongProgressBar(float barHeight, float handleBarHeight, Vector2 handleSize)
        {
            CurrentNumber.MinValue = 0;
            CurrentNumber.MaxValue = 1;

            RelativeSizeAxes = Axes.X;
            Height = barHeight + handleBarHeight + handleSize.Y;

            Children = new Drawable[]
            {
                new Box
                {
                    Name = "Background",
                    Anchor = Anchor.BottomLeft,
                    Origin = Anchor.BottomLeft,
                    RelativeSizeAxes = Axes.X,
                    Height = barHeight,
                    Colour = Color4.Black,
                    Alpha = 0.5f,
                    Depth = 1,
                },
                fill = new Box
                {
                    Name = "Fill",
                    Anchor = Anchor.BottomLeft,
                    Origin = Anchor.BottomLeft,
                    Height = barHeight,
                },
                handleBase = new Container
                {
                    Name = "HandleBar container",
                    Origin = Anchor.BottomLeft,
                    Anchor = Anchor.BottomLeft,
                    Width = 2,
                    Colour = Color4.White,
                    Position = new Vector2(2, 0),
                    Children = new Drawable[]
                    {
                        new Box
                        {
                            Name = "HandleBar box",
                            RelativeSizeAxes = Axes.Both,
                        },
                        handleContainer = new Container
                        {
                            Name = "Handle container",
                            Origin = Anchor.BottomCentre,
                            Anchor = Anchor.TopCentre,
                            Size = handleSize,
                            CornerRadius = 5,
                            Masking = true,
                            Children = new Drawable[]
                            {
                                new Box
                                {
                                    Name = "Handle box",
                                    RelativeSizeAxes = Axes.Both,
                                    Colour = Color4.White
                                }
                            }
                        }
                    }
                }
            };
        }

        protected override void UpdateValue(float value)
        {
            // handled in update
        }

        protected override void Update()
        {
            base.Update();

<<<<<<< HEAD
            handleBase.Height = Height - handleContainer.Height;
            float newX = (float)Interpolation.Lerp(handleBase.X, NormalizedValue * UsableWidth, MathHelper.Clamp(Time.Elapsed / 40, 0, 1));
=======
            float newX = (float)Interpolation.Lerp(handleBase.X, NormalizedValue * UsableWidth, Math.Clamp(Time.Elapsed / 40, 0, 1));
>>>>>>> 9f8e3c21

            fill.Width = newX;
            handleBase.X = newX;
        }

        private ScheduledDelegate scheduledSeek;

        protected override void OnUserChange(double value)
        {
            scheduledSeek?.Cancel();
            scheduledSeek = Schedule(() => OnSeek?.Invoke(value));
        }
    }
}<|MERGE_RESOLUTION|>--- conflicted
+++ resolved
@@ -116,12 +116,8 @@
         {
             base.Update();
 
-<<<<<<< HEAD
             handleBase.Height = Height - handleContainer.Height;
-            float newX = (float)Interpolation.Lerp(handleBase.X, NormalizedValue * UsableWidth, MathHelper.Clamp(Time.Elapsed / 40, 0, 1));
-=======
             float newX = (float)Interpolation.Lerp(handleBase.X, NormalizedValue * UsableWidth, Math.Clamp(Time.Elapsed / 40, 0, 1));
->>>>>>> 9f8e3c21
 
             fill.Width = newX;
             handleBase.X = newX;
