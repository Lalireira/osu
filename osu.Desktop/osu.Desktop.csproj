﻿<Project Sdk="Microsoft.NET.Sdk">
  <PropertyGroup Label="Project">
    <TargetFramework>netcoreapp3.1</TargetFramework>
    <OutputType>WinExe</OutputType>
    <AllowUnsafeBlocks>true</AllowUnsafeBlocks>
    <Description>A free-to-win rhythm game. Rhythm is just a *click* away!</Description>
    <AssemblyName>osu!</AssemblyName>
    <Title>osu!lazer</Title>
    <Product>osu!lazer</Product>
    <ApplicationIcon>lazer.ico</ApplicationIcon>
    <ApplicationManifest>app.manifest</ApplicationManifest>
    <Version>0.0.0</Version>
    <FileVersion>0.0.0</FileVersion>
  </PropertyGroup>
  <PropertyGroup>
    <StartupObject>osu.Desktop.Program</StartupObject>
  </PropertyGroup>
  <ItemGroup Label="Project References">
    <ProjectReference Include="..\osu.Game.Tournament\osu.Game.Tournament.csproj" />
    <ProjectReference Include="..\osu.Game\osu.Game.csproj" />
    <ProjectReference Include="..\osu.Game.Rulesets.Osu\osu.Game.Rulesets.Osu.csproj" />
    <ProjectReference Include="..\osu.Game.Rulesets.Catch\osu.Game.Rulesets.Catch.csproj" />
    <ProjectReference Include="..\osu.Game.Rulesets.Mania\osu.Game.Rulesets.Mania.csproj" />
    <ProjectReference Include="..\osu.Game.Rulesets.Taiko\osu.Game.Rulesets.Taiko.csproj" />
  </ItemGroup>
  <ItemGroup Label="Package References">
<<<<<<< HEAD
    <PackageReference Include="MathNet.Numerics" Version="4.12.0" />
    <PackageReference Include="System.IO.Packaging" Version="4.7.0" />
=======
    <PackageReference Include="System.IO.Packaging" Version="5.0.0" />
>>>>>>> bf2594ba
    <PackageReference Include="ppy.squirrel.windows" Version="1.9.0.4" />
    <PackageReference Include="Microsoft.EntityFrameworkCore.Sqlite" Version="2.2.6" />
    <PackageReference Include="Microsoft.EntityFrameworkCore.Design" Version="2.2.6" />
    <PackageReference Include="Microsoft.Win32.Registry" Version="5.0.0" />
    <PackageReference Include="DiscordRichPresence" Version="1.0.169" />
    <!-- .NET 3.1 SDK seems to cause issues with a runtime specification. This will likely be resolved in .NET 5. -->
    <PackageReference Include="System.IO.FileSystem.Primitives" Version="4.3.0" />
    <PackageReference Include="System.Runtime.Handles" Version="4.3.0" />
    <PackageReference Include="System.Runtime.InteropServices" Version="4.3.0" />
  </ItemGroup>
  <ItemGroup Label="Resources">
    <EmbeddedResource Include="lazer.ico" />
  </ItemGroup>
</Project><|MERGE_RESOLUTION|>--- conflicted
+++ resolved
@@ -24,12 +24,8 @@
     <ProjectReference Include="..\osu.Game.Rulesets.Taiko\osu.Game.Rulesets.Taiko.csproj" />
   </ItemGroup>
   <ItemGroup Label="Package References">
-<<<<<<< HEAD
     <PackageReference Include="MathNet.Numerics" Version="4.12.0" />
-    <PackageReference Include="System.IO.Packaging" Version="4.7.0" />
-=======
     <PackageReference Include="System.IO.Packaging" Version="5.0.0" />
->>>>>>> bf2594ba
     <PackageReference Include="ppy.squirrel.windows" Version="1.9.0.4" />
     <PackageReference Include="Microsoft.EntityFrameworkCore.Sqlite" Version="2.2.6" />
     <PackageReference Include="Microsoft.EntityFrameworkCore.Design" Version="2.2.6" />
